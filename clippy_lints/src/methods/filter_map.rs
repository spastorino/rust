--- conflicted
+++ resolved
@@ -1,12 +1,7 @@
 use clippy_utils::diagnostics::span_lint_and_sugg;
-<<<<<<< HEAD
-use clippy_utils::source::snippet;
-use clippy_utils::{is_trait_method, path_to_local_id, SpanlessEq};
-=======
 use clippy_utils::source::{indent_of, reindent_multiline, snippet};
 use clippy_utils::ty::is_type_diagnostic_item;
 use clippy_utils::{is_trait_method, path_to_local_id, remove_blocks, SpanlessEq};
->>>>>>> db6ea84f
 use if_chain::if_chain;
 use rustc_errors::Applicability;
 use rustc_hir as hir;
@@ -109,13 +104,7 @@
         filter_span.with_hi(expr.span.hi()),
     );
     if_chain! {
-<<<<<<< HEAD
-        if let ExprKind::MethodCall(_, _, [map_recv, map_arg], map_span) = expr.kind;
-        if let ExprKind::MethodCall(_, _, [_, filter_arg], filter_span) = map_recv.kind;
-        if is_trait_method(cx, map_recv, sym::Iterator);
-=======
             if is_trait_method(cx, map_recv, sym::Iterator);
->>>>>>> db6ea84f
 
             // filter(|x| ...is_some())...
             if let ExprKind::Closure(_, _, filter_body_id, ..) = filter_arg.kind;

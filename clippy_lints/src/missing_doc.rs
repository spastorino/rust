--- conflicted
+++ resolved
@@ -94,13 +94,9 @@
             return;
         }
 
-<<<<<<< HEAD
-        let has_doc = attrs.iter().any(|a| a.doc_str().is_some());
-=======
         let has_doc = attrs
             .iter()
             .any(|a| a.doc_str().is_some() || Self::has_include(a.meta()));
->>>>>>> 01ea06ac
         if !has_doc {
             span_lint(
                 cx,

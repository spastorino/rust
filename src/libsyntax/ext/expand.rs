// Copyright 2012-2014 The Rust Project Developers. See the COPYRIGHT
// file at the top-level directory of this distribution and at
// http://rust-lang.org/COPYRIGHT.
//
// Licensed under the Apache License, Version 2.0 <LICENSE-APACHE or
// http://www.apache.org/licenses/LICENSE-2.0> or the MIT license
// <LICENSE-MIT or http://opensource.org/licenses/MIT>, at your
// option. This file may not be copied, modified, or distributed
// except according to those terms.

use ast::{Block, Crate, DeclKind, PatKind};
use ast::{Local, Ident, Mac_, Name, SpannedIdent};
use ast::{MacStmtStyle, Mrk, Stmt, StmtKind, ItemKind};
use ast::TokenTree;
use ast;
use attr::HasAttrs;
use ext::mtwt;
use ext::build::AstBuilder;
use attr;
use attr::{AttrMetaMethods, WithAttrs, ThinAttributesExt};
use codemap;
use codemap::{Span, Spanned, ExpnInfo, ExpnId, NameAndSpan, MacroBang, MacroAttribute};
use config::StripUnconfigured;
use ext::base::*;
use feature_gate::{self, Features};
use fold;
use fold::*;
use util::move_map::MoveMap;
use parse::token::{fresh_mark, fresh_name, intern, keywords};
use ptr::P;
use util::small_vector::SmallVector;
use visit;
use visit::Visitor;
use std_inject;

use std::collections::HashSet;

// A trait for AST nodes and AST node lists into which macro invocations may expand.
trait MacroGenerable: Sized {
    // Expand the given MacResult using its appropriate `make_*` method.
    fn make_with<'a>(result: Box<MacResult + 'a>) -> Option<Self>;

    // Fold this node or list of nodes using the given folder.
    fn fold_with<F: Folder>(self, folder: &mut F) -> Self;
    fn visit_with<'v, V: Visitor<'v>>(&'v self, visitor: &mut V);

    // Return a placeholder expansion to allow compilation to continue after an erroring expansion.
    fn dummy(span: Span) -> Self;

    // The user-friendly name of the node type (e.g. "expression", "item", etc.) for diagnostics.
    fn kind_name() -> &'static str;
}

macro_rules! impl_macro_generable {
    ($($ty:ty: $kind_name:expr, .$make:ident,
               $(.$fold:ident)*  $(lift .$fold_elt:ident)*,
               $(.$visit:ident)* $(lift .$visit_elt:ident)*,
               |$span:ident| $dummy:expr;)*) => { $(
        impl MacroGenerable for $ty {
            fn kind_name() -> &'static str { $kind_name }
            fn make_with<'a>(result: Box<MacResult + 'a>) -> Option<Self> { result.$make() }
            fn fold_with<F: Folder>(self, folder: &mut F) -> Self {
                $( folder.$fold(self) )*
                $( self.into_iter().flat_map(|item| folder. $fold_elt (item)).collect() )*
            }
            fn visit_with<'v, V: Visitor<'v>>(&'v self, visitor: &mut V) {
                $( visitor.$visit(self) )*
                $( for item in self.as_slice() { visitor. $visit_elt (item) } )*
            }
            fn dummy($span: Span) -> Self { $dummy }
        }
    )* }
}

impl_macro_generable! {
<<<<<<< HEAD
    P<ast::Pat>: "pattern", .make_pat, .fold_pat, .visit_pat, |span| P(DummyResult::raw_pat(span));
    P<ast::Ty>:  "type",    .make_ty,  .fold_ty,  .visit_ty,  |span| DummyResult::raw_ty(span);
    P<ast::Expr>:
        "expression", .make_expr, .fold_expr, .visit_expr, |span| DummyResult::raw_expr(span);
=======
    P<ast::Expr>: "expression", .make_expr, .fold_expr, |span| DummyResult::raw_expr(span);
    P<ast::Pat>:  "pattern",    .make_pat,  .fold_pat,  |span| P(DummyResult::raw_pat(span));
    P<ast::Ty>:   "type",       .make_ty,   .fold_ty,   |span| DummyResult::raw_ty(span);
    SmallVector<ast::ImplItem>:
        "impl item", .make_impl_items, lift .fold_impl_item, |_span| SmallVector::zero();
    SmallVector<ast::TraitItem>:
        "trait item", .make_trait_items, lift .fold_trait_item, |_span| SmallVector::zero();
    SmallVector<P<ast::Item>>:
        "item",      .make_items,      lift .fold_item,      |_span| SmallVector::zero();
>>>>>>> dc3d878e
    SmallVector<ast::Stmt>:
        "statement",  .make_stmts, lift .fold_stmt, lift .visit_stmt, |_span| SmallVector::zero();
    SmallVector<P<ast::Item>>:
        "item",       .make_items, lift .fold_item, lift .visit_item, |_span| SmallVector::zero();
    SmallVector<ast::ImplItem>:
        "impl item",  .make_impl_items, lift .fold_impl_item, lift .visit_impl_item,
        |_span| SmallVector::zero();
}

impl MacroGenerable for Option<P<ast::Expr>> {
    fn kind_name() -> &'static str { "expression" }
    fn dummy(_span: Span) -> Self { None }
    fn make_with<'a>(result: Box<MacResult + 'a>) -> Option<Self> {
        result.make_expr().map(Some)
    }
    fn fold_with<F: Folder>(self, folder: &mut F) -> Self {
        self.and_then(|expr| folder.fold_opt_expr(expr))
    }
    fn visit_with<'v, V: Visitor<'v>>(&'v self, visitor: &mut V) {
        self.as_ref().map(|expr| visitor.visit_expr(expr));
    }
}

pub fn expand_expr(expr: ast::Expr, fld: &mut MacroExpander) -> P<ast::Expr> {
    match expr.node {
        // expr_mac should really be expr_ext or something; it's the
        // entry-point for all syntax extensions.
        ast::ExprKind::Mac(mac) => {
            expand_mac_invoc(mac, None, expr.attrs.into_attr_vec(), expr.span, fld)
        }

        ast::ExprKind::While(cond, body, opt_ident) => {
            let cond = fld.fold_expr(cond);
            let (body, opt_ident) = expand_loop_block(body, opt_ident, fld);
            fld.cx.expr(expr.span, ast::ExprKind::While(cond, body, opt_ident))
                .with_attrs(fold_thin_attrs(expr.attrs, fld))
        }

        ast::ExprKind::WhileLet(pat, cond, body, opt_ident) => {
            let pat = fld.fold_pat(pat);
            let cond = fld.fold_expr(cond);

            // Hygienic renaming of the body.
            let ((body, opt_ident), mut rewritten_pats) =
                rename_in_scope(vec![pat],
                                fld,
                                (body, opt_ident),
                                |rename_fld, fld, (body, opt_ident)| {
                expand_loop_block(rename_fld.fold_block(body), opt_ident, fld)
            });
            assert!(rewritten_pats.len() == 1);

            let wl = ast::ExprKind::WhileLet(rewritten_pats.remove(0), cond, body, opt_ident);
            fld.cx.expr(expr.span, wl).with_attrs(fold_thin_attrs(expr.attrs, fld))
        }

        ast::ExprKind::Loop(loop_block, opt_ident) => {
            let (loop_block, opt_ident) = expand_loop_block(loop_block, opt_ident, fld);
            fld.cx.expr(expr.span, ast::ExprKind::Loop(loop_block, opt_ident))
                .with_attrs(fold_thin_attrs(expr.attrs, fld))
        }

        ast::ExprKind::ForLoop(pat, head, body, opt_ident) => {
            let pat = fld.fold_pat(pat);

            // Hygienic renaming of the for loop body (for loop binds its pattern).
            let ((body, opt_ident), mut rewritten_pats) =
                rename_in_scope(vec![pat],
                                fld,
                                (body, opt_ident),
                                |rename_fld, fld, (body, opt_ident)| {
                expand_loop_block(rename_fld.fold_block(body), opt_ident, fld)
            });
            assert!(rewritten_pats.len() == 1);

            let head = fld.fold_expr(head);
            let fl = ast::ExprKind::ForLoop(rewritten_pats.remove(0), head, body, opt_ident);
            fld.cx.expr(expr.span, fl).with_attrs(fold_thin_attrs(expr.attrs, fld))
        }

        ast::ExprKind::IfLet(pat, sub_expr, body, else_opt) => {
            let pat = fld.fold_pat(pat);

            // Hygienic renaming of the body.
            let (body, mut rewritten_pats) =
                rename_in_scope(vec![pat],
                                fld,
                                body,
                                |rename_fld, fld, body| {
                fld.fold_block(rename_fld.fold_block(body))
            });
            assert!(rewritten_pats.len() == 1);

            let else_opt = else_opt.map(|else_opt| fld.fold_expr(else_opt));
            let sub_expr = fld.fold_expr(sub_expr);
            let il = ast::ExprKind::IfLet(rewritten_pats.remove(0), sub_expr, body, else_opt);
            fld.cx.expr(expr.span, il).with_attrs(fold_thin_attrs(expr.attrs, fld))
        }

        ast::ExprKind::Closure(capture_clause, fn_decl, block, fn_decl_span) => {
            let (rewritten_fn_decl, rewritten_block)
                = expand_and_rename_fn_decl_and_block(fn_decl, block, fld);
            let new_node = ast::ExprKind::Closure(capture_clause,
                                                  rewritten_fn_decl,
                                                  rewritten_block,
                                                  fn_decl_span);
            P(ast::Expr{ id: expr.id,
                         node: new_node,
                         span: expr.span,
                         attrs: fold_thin_attrs(expr.attrs, fld) })
        }

        _ => P(noop_fold_expr(expr, fld)),
    }
}

/// Expand a macro invocation. Returns the result of expansion.
fn expand_mac_invoc<T>(mac: ast::Mac, ident: Option<Ident>, attrs: Vec<ast::Attribute>, span: Span,
                       fld: &mut MacroExpander) -> T
    where T: MacroGenerable,
{
    // It would almost certainly be cleaner to pass the whole macro invocation in,
    // rather than pulling it apart and marking the tts and the ctxt separately.
    let Mac_ { path, tts, .. } = mac.node;
    let mark = fresh_mark();

    fn mac_result<'a>(path: &ast::Path, ident: Option<Ident>, tts: Vec<TokenTree>, mark: Mrk,
                      attrs: Vec<ast::Attribute>, call_site: Span, fld: &'a mut MacroExpander)
                      -> Option<Box<MacResult + 'a>> {
        // Detect use of feature-gated or invalid attributes on macro invoations
        // since they will not be detected after macro expansion.
        for attr in attrs.iter() {
            feature_gate::check_attribute(&attr, &fld.cx.parse_sess.span_diagnostic,
                                          &fld.cx.parse_sess.codemap(),
                                          &fld.cx.ecfg.features.unwrap());
        }

        if path.segments.len() > 1 {
            fld.cx.span_err(path.span, "expected macro name without module separators");
            return None;
        }

        let extname = path.segments[0].identifier.name;
        let extension = if let Some(extension) = fld.cx.syntax_env.find(extname) {
            extension
        } else {
            let mut err = fld.cx.struct_span_err(path.span,
                                                 &format!("macro undefined: '{}!'", &extname));
            fld.cx.suggest_macro_name(&extname.as_str(), &mut err);
            err.emit();
            return None;
        };

        let ident = ident.unwrap_or(keywords::Invalid.ident());
        match *extension {
            NormalTT(ref expandfun, exp_span, allow_internal_unstable) => {
                if ident.name != keywords::Invalid.name() {
                    let msg =
                        format!("macro {}! expects no ident argument, given '{}'", extname, ident);
                    fld.cx.span_err(path.span, &msg);
                    return None;
                }

                fld.cx.bt_push(ExpnInfo {
                    call_site: call_site,
                    callee: NameAndSpan {
                        format: MacroBang(extname),
                        span: exp_span,
                        allow_internal_unstable: allow_internal_unstable,
                    },
                });

                let marked_tts = mark_tts(&tts[..], mark);
                Some(expandfun.expand(fld.cx, call_site, &marked_tts))
            }

            IdentTT(ref expander, tt_span, allow_internal_unstable) => {
                if ident.name == keywords::Invalid.name() {
                    fld.cx.span_err(path.span,
                                    &format!("macro {}! expects an ident argument", extname));
                    return None;
                };

                fld.cx.bt_push(ExpnInfo {
                    call_site: call_site,
                    callee: NameAndSpan {
                        format: MacroBang(extname),
                        span: tt_span,
                        allow_internal_unstable: allow_internal_unstable,
                    }
                });

                let marked_tts = mark_tts(&tts, mark);
                Some(expander.expand(fld.cx, call_site, ident, marked_tts))
            }

            MacroRulesTT => {
                if ident.name == keywords::Invalid.name() {
                    fld.cx.span_err(path.span,
                                    &format!("macro {}! expects an ident argument", extname));
                    return None;
                };

                fld.cx.bt_push(ExpnInfo {
                    call_site: call_site,
                    callee: NameAndSpan {
                        format: MacroBang(extname),
                        span: None,
                        // `macro_rules!` doesn't directly allow unstable
                        // (this is orthogonal to whether the macro it creates allows it)
                        allow_internal_unstable: false,
                    }
                });

                // DON'T mark before expansion.
                fld.cx.insert_macro(ast::MacroDef {
                    ident: ident,
                    id: ast::DUMMY_NODE_ID,
                    span: call_site,
                    imported_from: None,
                    use_locally: true,
                    body: tts,
                    export: attr::contains_name(&attrs, "macro_export"),
                    allow_internal_unstable: attr::contains_name(&attrs, "allow_internal_unstable"),
                    attrs: attrs,
                });

                // macro_rules! has a side effect but expands to nothing.
                fld.cx.bt_pop();
                None
            }

            MultiDecorator(..) | MultiModifier(..) => {
                fld.cx.span_err(path.span,
                                &format!("`{}` can only be used in attributes", extname));
                None
            }
        }
    }

    let opt_expanded = T::make_with(match mac_result(&path, ident, tts, mark, attrs, span, fld) {
        Some(result) => result,
        None => return T::dummy(span),
    });

    let expanded = if let Some(expanded) = opt_expanded {
        expanded
    } else {
        let msg = format!("non-{kind} macro in {kind} position: {name}",
                          name = path.segments[0].identifier.name, kind = T::kind_name());
        fld.cx.span_err(path.span, &msg);
        return T::dummy(span);
    };

    let marked = expanded.fold_with(&mut Marker { mark: mark, expn_id: Some(fld.cx.backtrace()) });
    let configured = marked.fold_with(&mut fld.strip_unconfigured());
    fld.load_macros(&configured);
    let fully_expanded = configured.fold_with(fld);
    fld.cx.bt_pop();
    fully_expanded
}

/// Rename loop label and expand its loop body
///
/// The renaming procedure for loop is different in the sense that the loop
/// body is in a block enclosed by loop head so the renaming of loop label
/// must be propagated to the enclosed context.
fn expand_loop_block(loop_block: P<Block>,
                     opt_ident: Option<SpannedIdent>,
                     fld: &mut MacroExpander) -> (P<Block>, Option<SpannedIdent>) {
    match opt_ident {
        Some(label) => {
            let new_label = fresh_name(label.node);
            let rename = (label.node, new_label);

            // The rename *must not* be added to the pending list of current
            // syntax context otherwise an unrelated `break` or `continue` in
            // the same context will pick that up in the deferred renaming pass
            // and be renamed incorrectly.
            let mut rename_list = vec!(rename);
            let mut rename_fld = IdentRenamer{renames: &mut rename_list};
            let renamed_ident = rename_fld.fold_ident(label.node);

            // The rename *must* be added to the enclosed syntax context for
            // `break` or `continue` to pick up because by definition they are
            // in a block enclosed by loop head.
            fld.cx.syntax_env.push_frame();
            fld.cx.syntax_env.info().pending_renames.push(rename);
            let expanded_block = expand_block_elts(loop_block, fld);
            fld.cx.syntax_env.pop_frame();

            (expanded_block, Some(Spanned { node: renamed_ident, span: label.span }))
        }
        None => (fld.fold_block(loop_block), opt_ident)
    }
}

// eval $e with a new exts frame.
// must be a macro so that $e isn't evaluated too early.
macro_rules! with_exts_frame {
    ($extsboxexpr:expr,$macros_escape:expr,$e:expr) =>
    ({$extsboxexpr.push_frame();
      $extsboxexpr.info().macros_escape = $macros_escape;
      let result = $e;
      $extsboxexpr.pop_frame();
      result
     })
}

// When we enter a module, record it, for the sake of `module!`
pub fn expand_item(it: P<ast::Item>, fld: &mut MacroExpander)
                   -> SmallVector<P<ast::Item>> {
    expand_annotatable(Annotatable::Item(it), fld)
        .into_iter().map(|i| i.expect_item()).collect()
}

/// Expand item_kind
fn expand_item_kind(item: ast::ItemKind, fld: &mut MacroExpander) -> ast::ItemKind {
    match item {
        ast::ItemKind::Fn(decl, unsafety, constness, abi, generics, body) => {
            let (rewritten_fn_decl, rewritten_body)
                = expand_and_rename_fn_decl_and_block(decl, body, fld);
            let expanded_generics = fold::noop_fold_generics(generics,fld);
            ast::ItemKind::Fn(rewritten_fn_decl, unsafety, constness, abi,
                        expanded_generics, rewritten_body)
        }
        _ => noop_fold_item_kind(item, fld)
    }
}

// does this attribute list contain "macro_use" ?
fn contains_macro_use(fld: &mut MacroExpander, attrs: &[ast::Attribute]) -> bool {
    for attr in attrs {
        let mut is_use = attr.check_name("macro_use");
        if attr.check_name("macro_escape") {
            let mut err =
                fld.cx.struct_span_warn(attr.span,
                                        "macro_escape is a deprecated synonym for macro_use");
            is_use = true;
            if let ast::AttrStyle::Inner = attr.node.style {
                err.help("consider an outer attribute, \
                          #[macro_use] mod ...").emit();
            } else {
                err.emit();
            }
        };

        if is_use {
            match attr.node.value.node {
                ast::MetaItemKind::Word(..) => (),
                _ => fld.cx.span_err(attr.span, "arguments to macro_use are not allowed here"),
            }
            return true;
        }
    }
    false
}

/// Expand a stmt
fn expand_stmt(stmt: Stmt, fld: &mut MacroExpander) -> SmallVector<Stmt> {
    // perform all pending renames
    let stmt = {
        let pending_renames = &mut fld.cx.syntax_env.info().pending_renames;
        let mut rename_fld = IdentRenamer{renames:pending_renames};
        rename_fld.fold_stmt(stmt).expect_one("rename_fold didn't return one value")
    };

    let (mac, style, attrs) = match stmt.node {
        StmtKind::Mac(mac, style, attrs) => (mac, style, attrs),
        _ => return expand_non_macro_stmt(stmt, fld)
    };

    let mut fully_expanded: SmallVector<ast::Stmt> =
        expand_mac_invoc(mac.unwrap(), None, attrs.into_attr_vec(), stmt.span, fld);

    // If this is a macro invocation with a semicolon, then apply that
    // semicolon to the final statement produced by expansion.
    if style == MacStmtStyle::Semicolon {
        if let Some(stmt) = fully_expanded.pop() {
            let new_stmt = Spanned {
                node: match stmt.node {
                    StmtKind::Expr(e, stmt_id) => StmtKind::Semi(e, stmt_id),
                    _ => stmt.node /* might already have a semi */
                },
                span: stmt.span
            };
            fully_expanded.push(new_stmt);
        }
    }

    fully_expanded
}

// expand a non-macro stmt. this is essentially the fallthrough for
// expand_stmt, above.
fn expand_non_macro_stmt(Spanned {node, span: stmt_span}: Stmt, fld: &mut MacroExpander)
                         -> SmallVector<Stmt> {
    // is it a let?
    match node {
        StmtKind::Decl(decl, node_id) => decl.and_then(|Spanned {node: decl, span}| match decl {
            DeclKind::Local(local) => {
                // take it apart:
                let rewritten_local = local.map(|Local {id, pat, ty, init, span, attrs}| {
                    // expand the ty since TyKind::FixedLengthVec contains an Expr
                    // and thus may have a macro use
                    let expanded_ty = ty.map(|t| fld.fold_ty(t));
                    // expand the pat (it might contain macro uses):
                    let expanded_pat = fld.fold_pat(pat);
                    // find the PatIdents in the pattern:
                    // oh dear heaven... this is going to include the enum
                    // names, as well... but that should be okay, as long as
                    // the new names are gensyms for the old ones.
                    // generate fresh names, push them to a new pending list
                    let idents = pattern_bindings(&expanded_pat);
                    let mut new_pending_renames =
                        idents.iter().map(|ident| (*ident, fresh_name(*ident))).collect();
                    // rewrite the pattern using the new names (the old
                    // ones have already been applied):
                    let rewritten_pat = {
                        // nested binding to allow borrow to expire:
                        let mut rename_fld = IdentRenamer{renames: &mut new_pending_renames};
                        rename_fld.fold_pat(expanded_pat)
                    };
                    // add them to the existing pending renames:
                    fld.cx.syntax_env.info().pending_renames
                          .extend(new_pending_renames);
                    Local {
                        id: id,
                        ty: expanded_ty,
                        pat: rewritten_pat,
                        // also, don't forget to expand the init:
                        init: init.map(|e| fld.fold_expr(e)),
                        span: span,
                        attrs: fold::fold_thin_attrs(attrs, fld),
                    }
                });
                SmallVector::one(Spanned {
                    node: StmtKind::Decl(P(Spanned {
                            node: DeclKind::Local(rewritten_local),
                            span: span
                        }),
                        node_id),
                    span: stmt_span
                })
            }
            _ => {
                noop_fold_stmt(Spanned {
                    node: StmtKind::Decl(P(Spanned {
                            node: decl,
                            span: span
                        }),
                        node_id),
                    span: stmt_span
                }, fld)
            }
        }),
        _ => {
            noop_fold_stmt(Spanned {
                node: node,
                span: stmt_span
            }, fld)
        }
    }
}

// expand the arm of a 'match', renaming for macro hygiene
fn expand_arm(arm: ast::Arm, fld: &mut MacroExpander) -> ast::Arm {
    // expand pats... they might contain macro uses:
    let expanded_pats = arm.pats.move_map(|pat| fld.fold_pat(pat));
    if expanded_pats.is_empty() {
        panic!("encountered match arm with 0 patterns");
    }

    // apply renaming and then expansion to the guard and the body:
    let ((rewritten_guard, rewritten_body), rewritten_pats) =
        rename_in_scope(expanded_pats,
                        fld,
                        (arm.guard, arm.body),
                        |rename_fld, fld, (ag, ab)|{
        let rewritten_guard = ag.map(|g| fld.fold_expr(rename_fld.fold_expr(g)));
        let rewritten_body = fld.fold_expr(rename_fld.fold_expr(ab));
        (rewritten_guard, rewritten_body)
    });

    ast::Arm {
        attrs: fold::fold_attrs(arm.attrs, fld),
        pats: rewritten_pats,
        guard: rewritten_guard,
        body: rewritten_body,
    }
}

fn rename_in_scope<X, F>(pats: Vec<P<ast::Pat>>,
                         fld: &mut MacroExpander,
                         x: X,
                         f: F)
                         -> (X, Vec<P<ast::Pat>>)
    where F: Fn(&mut IdentRenamer, &mut MacroExpander, X) -> X
{
    // all of the pats must have the same set of bindings, so use the
    // first one to extract them and generate new names:
    let idents = pattern_bindings(&pats[0]);
    let new_renames = idents.into_iter().map(|id| (id, fresh_name(id))).collect();
    // apply the renaming, but only to the PatIdents:
    let mut rename_pats_fld = PatIdentRenamer{renames:&new_renames};
    let rewritten_pats = pats.move_map(|pat| rename_pats_fld.fold_pat(pat));

    let mut rename_fld = IdentRenamer{ renames:&new_renames };
    (f(&mut rename_fld, fld, x), rewritten_pats)
}

/// A visitor that extracts the PatKind::Ident (binding) paths
/// from a given thingy and puts them in a mutable
/// array
#[derive(Clone)]
struct PatIdentFinder {
    ident_accumulator: Vec<ast::Ident>
}

impl<'v> Visitor<'v> for PatIdentFinder {
    fn visit_pat(&mut self, pattern: &ast::Pat) {
        match *pattern {
            ast::Pat { id: _, node: PatKind::Ident(_, ref path1, ref inner), span: _ } => {
                self.ident_accumulator.push(path1.node);
                // visit optional subpattern of PatKind::Ident:
                if let Some(ref subpat) = *inner {
                    self.visit_pat(subpat)
                }
            }
            // use the default traversal for non-PatIdents
            _ => visit::walk_pat(self, pattern)
        }
    }
}

/// find the PatKind::Ident paths in a pattern
fn pattern_bindings(pat: &ast::Pat) -> Vec<ast::Ident> {
    let mut name_finder = PatIdentFinder{ident_accumulator:Vec::new()};
    name_finder.visit_pat(pat);
    name_finder.ident_accumulator
}

/// find the PatKind::Ident paths in a
fn fn_decl_arg_bindings(fn_decl: &ast::FnDecl) -> Vec<ast::Ident> {
    let mut pat_idents = PatIdentFinder{ident_accumulator:Vec::new()};
    for arg in &fn_decl.inputs {
        pat_idents.visit_pat(&arg.pat);
    }
    pat_idents.ident_accumulator
}

// expand a block. pushes a new exts_frame, then calls expand_block_elts
pub fn expand_block(blk: P<Block>, fld: &mut MacroExpander) -> P<Block> {
    // see note below about treatment of exts table
    with_exts_frame!(fld.cx.syntax_env,false,
                     expand_block_elts(blk, fld))
}

// expand the elements of a block.
pub fn expand_block_elts(b: P<Block>, fld: &mut MacroExpander) -> P<Block> {
    b.map(|Block {id, stmts, expr, rules, span}| {
        let new_stmts = stmts.into_iter().flat_map(|x| {
            // perform pending renames and expand macros in the statement
            fld.fold_stmt(x).into_iter()
        }).collect();
        let new_expr = expr.map(|x| {
            let expr = {
                let pending_renames = &mut fld.cx.syntax_env.info().pending_renames;
                let mut rename_fld = IdentRenamer{renames:pending_renames};
                rename_fld.fold_expr(x)
            };
            fld.fold_expr(expr)
        });
        Block {
            id: fld.new_id(id),
            stmts: new_stmts,
            expr: new_expr,
            rules: rules,
            span: span
        }
    })
}

fn expand_pat(p: P<ast::Pat>, fld: &mut MacroExpander) -> P<ast::Pat> {
    match p.node {
        PatKind::Mac(_) => {}
        _ => return noop_fold_pat(p, fld)
    }
    p.and_then(|ast::Pat {node, span, ..}| {
        match node {
            PatKind::Mac(mac) => expand_mac_invoc(mac, None, Vec::new(), span, fld),
            _ => unreachable!()
        }
    })
}

/// A tree-folder that applies every rename in its (mutable) list
/// to every identifier, including both bindings and varrefs
/// (and lots of things that will turn out to be neither)
pub struct IdentRenamer<'a> {
    renames: &'a mtwt::RenameList,
}

impl<'a> Folder for IdentRenamer<'a> {
    fn fold_ident(&mut self, id: Ident) -> Ident {
        mtwt::apply_renames(self.renames, id)
    }
    fn fold_mac(&mut self, mac: ast::Mac) -> ast::Mac {
        fold::noop_fold_mac(mac, self)
    }
}

/// A tree-folder that applies every rename in its list to
/// the idents that are in PatKind::Ident patterns. This is more narrowly
/// focused than IdentRenamer, and is needed for FnDecl,
/// where we want to rename the args but not the fn name or the generics etc.
pub struct PatIdentRenamer<'a> {
    renames: &'a mtwt::RenameList,
}

impl<'a> Folder for PatIdentRenamer<'a> {
    fn fold_pat(&mut self, pat: P<ast::Pat>) -> P<ast::Pat> {
        match pat.node {
            PatKind::Ident(..) => {},
            _ => return noop_fold_pat(pat, self)
        }

        pat.map(|ast::Pat {id, node, span}| match node {
            PatKind::Ident(binding_mode, Spanned{span: sp, node: ident}, sub) => {
                let new_ident = mtwt::apply_renames(self.renames, ident);
                let new_node =
                    PatKind::Ident(binding_mode,
                                  Spanned{span: sp, node: new_ident},
                                  sub.map(|p| self.fold_pat(p)));
                ast::Pat {
                    id: id,
                    node: new_node,
                    span: span,
                }
            },
            _ => unreachable!()
        })
    }
    fn fold_mac(&mut self, mac: ast::Mac) -> ast::Mac {
        fold::noop_fold_mac(mac, self)
    }
}

fn expand_multi_modified(a: Annotatable, fld: &mut MacroExpander) -> SmallVector<Annotatable> {
    let new_items: SmallVector<Annotatable> = match a {
        Annotatable::Item(it) => match it.node {
            ast::ItemKind::Mac(..) => {
                it.and_then(|it| match it.node {
                    ItemKind::Mac(mac) =>
                        expand_mac_invoc(mac, Some(it.ident), it.attrs, it.span, fld),
                    _ => unreachable!(),
                })
            }
            ast::ItemKind::Mod(_) | ast::ItemKind::ForeignMod(_) => {
                let valid_ident =
                    it.ident.name != keywords::Invalid.name();

                if valid_ident {
                    fld.cx.mod_push(it.ident);
                }
                let macro_use = contains_macro_use(fld, &it.attrs);
                let result = with_exts_frame!(fld.cx.syntax_env,
                                              macro_use,
                                              noop_fold_item(it, fld));
                if valid_ident {
                    fld.cx.mod_pop();
                }
                result
            },
            _ => noop_fold_item(it, fld),
        }.into_iter().map(|i| Annotatable::Item(i)).collect(),

        Annotatable::TraitItem(it) => {
            expand_trait_item(it.unwrap(), fld).into_iter().
                map(|it| Annotatable::TraitItem(P(it))).collect()
        }

        Annotatable::ImplItem(ii) => {
            expand_impl_item(ii.unwrap(), fld).into_iter().
                map(|ii| Annotatable::ImplItem(P(ii))).collect()
        }
    };

    new_items.into_iter().flat_map(|a| decorate(a, fld)).collect()
}

fn decorate(a: Annotatable, fld: &mut MacroExpander) -> SmallVector<Annotatable> {
    let mut decorator_items = SmallVector::zero();
    let mut new_attrs = Vec::new();
    expand_decorators(a.clone(), fld, &mut decorator_items, &mut new_attrs);

    let mut new_items = SmallVector::one(a.fold_attrs(new_attrs));
    new_items.push_all(decorator_items);
    new_items
}

fn expand_decorators(a: Annotatable,
                     fld: &mut MacroExpander,
                     decorator_items: &mut SmallVector<Annotatable>,
                     new_attrs: &mut Vec<ast::Attribute>)
{
    for attr in a.attrs() {
        let mname = intern(&attr.name());
        match fld.cx.syntax_env.find(mname) {
            Some(rc) => match *rc {
                MultiDecorator(ref dec) => {
                    attr::mark_used(&attr);

                    fld.cx.bt_push(ExpnInfo {
                        call_site: attr.span,
                        callee: NameAndSpan {
                            format: MacroAttribute(mname),
                            span: Some(attr.span),
                            // attributes can do whatever they like,
                            // for now.
                            allow_internal_unstable: true,
                        }
                    });

                    let mut items: SmallVector<Annotatable> = SmallVector::zero();
                    dec.expand(fld.cx,
                               attr.span,
                               &attr.node.value,
                               &a,
                               &mut |ann| items.push(ann));

                    for item in items {
                        for configured_item in item.fold_with(&mut fld.strip_unconfigured()) {
                            decorator_items.extend(expand_annotatable(configured_item, fld));
                        }
                    }

                    fld.cx.bt_pop();
                }
                _ => new_attrs.push((*attr).clone()),
            },
            _ => new_attrs.push((*attr).clone()),
        }
    }
}

fn expand_annotatable(mut item: Annotatable, fld: &mut MacroExpander) -> SmallVector<Annotatable> {
    let mut multi_modifier = None;
    item = item.map_attrs(|mut attrs| {
        for i in 0..attrs.len() {
            if let Some(extension) = fld.cx.syntax_env.find(intern(&attrs[i].name())) {
                if let MultiModifier(..) = *extension {
                    multi_modifier = Some((attrs.remove(i), extension));
                    break;
                }
            }
        }
        attrs
    });

    match multi_modifier {
        None => expand_multi_modified(item, fld),
        Some((attr, extension)) => match *extension {
            MultiModifier(ref mac) => {
                attr::mark_used(&attr);
                fld.cx.bt_push(ExpnInfo {
                    call_site: attr.span,
                    callee: NameAndSpan {
                        format: MacroAttribute(intern(&attr.name())),
                        span: Some(attr.span),
                        // attributes can do whatever they like, for now
                        allow_internal_unstable: true,
                    }
                });
                let modified = mac.expand(fld.cx, attr.span, &attr.node.value, item);
                fld.cx.bt_pop();
                modified.into_iter().flat_map(|it| expand_annotatable(it, fld)).collect()
            }
            _ => unreachable!(),
        }
    }
}

fn expand_impl_item(ii: ast::ImplItem, fld: &mut MacroExpander)
                 -> SmallVector<ast::ImplItem> {
    match ii.node {
        ast::ImplItemKind::Method(..) => SmallVector::one(ast::ImplItem {
            id: ii.id,
            ident: ii.ident,
            attrs: ii.attrs,
            vis: ii.vis,
            defaultness: ii.defaultness,
            node: match ii.node {
                ast::ImplItemKind::Method(sig, body) => {
                    let (sig, body) = expand_and_rename_method(sig, body, fld);
                    ast::ImplItemKind::Method(sig, body)
                }
                _ => unreachable!()
            },
            span: ii.span,
        }),
        ast::ImplItemKind::Macro(mac) => {
            expand_mac_invoc(mac, None, ii.attrs, ii.span, fld)
        }
        _ => fold::noop_fold_impl_item(ii, fld)
    }
}

fn expand_trait_item(ti: ast::TraitItem, fld: &mut MacroExpander)
                     -> SmallVector<ast::TraitItem> {
    match ti.node {
        ast::TraitItemKind::Method(_, Some(_)) => {
            SmallVector::one(ast::TraitItem {
                id: ti.id,
                ident: ti.ident,
                attrs: ti.attrs,
                node: match ti.node  {
                    ast::TraitItemKind::Method(sig, Some(body)) => {
                        let (sig, body) = expand_and_rename_method(sig, body, fld);
                        ast::TraitItemKind::Method(sig, Some(body))
                    }
                    _ => unreachable!()
                },
                span: ti.span,
            })
        }
        ast::TraitItemKind::Macro(mac) => {
            expand_mac_invoc(mac, None, ti.attrs, ti.span, fld)
        }
        _ => fold::noop_fold_trait_item(ti, fld)
    }
}

/// Given a fn_decl and a block and a MacroExpander, expand the fn_decl, then use the
/// PatIdents in its arguments to perform renaming in the FnDecl and
/// the block, returning both the new FnDecl and the new Block.
fn expand_and_rename_fn_decl_and_block(fn_decl: P<ast::FnDecl>, block: P<ast::Block>,
                                       fld: &mut MacroExpander)
                                       -> (P<ast::FnDecl>, P<ast::Block>) {
    let expanded_decl = fld.fold_fn_decl(fn_decl);
    let idents = fn_decl_arg_bindings(&expanded_decl);
    let renames =
        idents.iter().map(|id| (*id,fresh_name(*id))).collect();
    // first, a renamer for the PatIdents, for the fn_decl:
    let mut rename_pat_fld = PatIdentRenamer{renames: &renames};
    let rewritten_fn_decl = rename_pat_fld.fold_fn_decl(expanded_decl);
    // now, a renamer for *all* idents, for the body:
    let mut rename_fld = IdentRenamer{renames: &renames};
    let rewritten_body = fld.fold_block(rename_fld.fold_block(block));
    (rewritten_fn_decl,rewritten_body)
}

fn expand_and_rename_method(sig: ast::MethodSig, body: P<ast::Block>,
                            fld: &mut MacroExpander)
                            -> (ast::MethodSig, P<ast::Block>) {
    let (rewritten_fn_decl, rewritten_body)
        = expand_and_rename_fn_decl_and_block(sig.decl, body, fld);
    (ast::MethodSig {
        generics: fld.fold_generics(sig.generics),
        abi: sig.abi,
        unsafety: sig.unsafety,
        constness: sig.constness,
        decl: rewritten_fn_decl
    }, rewritten_body)
}

pub fn expand_type(t: P<ast::Ty>, fld: &mut MacroExpander) -> P<ast::Ty> {
    let t = match t.node.clone() {
        ast::TyKind::Mac(mac) => {
            if fld.cx.ecfg.features.unwrap().type_macros {
                expand_mac_invoc(mac, None, Vec::new(), t.span, fld)
            } else {
                feature_gate::emit_feature_err(
                    &fld.cx.parse_sess.span_diagnostic,
                    "type_macros",
                    t.span,
                    feature_gate::GateIssue::Language,
                    "type macros are experimental");

                DummyResult::raw_ty(t.span)
            }
        }
        _ => t
    };

    fold::noop_fold_ty(t, fld)
}

/// A tree-folder that performs macro expansion
pub struct MacroExpander<'a, 'b:'a> {
    pub cx: &'a mut ExtCtxt<'b>,
}

impl<'a, 'b> MacroExpander<'a, 'b> {
    pub fn new(cx: &'a mut ExtCtxt<'b>) -> MacroExpander<'a, 'b> {
        MacroExpander { cx: cx }
    }

    fn strip_unconfigured(&mut self) -> StripUnconfigured {
        StripUnconfigured {
            config: &self.cx.cfg,
            should_test: self.cx.ecfg.should_test,
            sess: self.cx.parse_sess,
            features: self.cx.ecfg.features,
        }
    }

    fn load_macros<T: MacroGenerable>(&mut self, node: &T) {
        struct MacroLoadingVisitor<'a, 'b: 'a>{
            cx: &'a mut ExtCtxt<'b>,
            at_crate_root: bool,
        }

        impl<'a, 'b, 'v> Visitor<'v> for MacroLoadingVisitor<'a, 'b> {
            fn visit_mac(&mut self, _: &'v ast::Mac) {}
            fn visit_item(&mut self, item: &'v ast::Item) {
                if let ast::ItemKind::ExternCrate(..) = item.node {
                    // We need to error on `#[macro_use] extern crate` when it isn't at the
                    // crate root, because `$crate` won't work properly.
                    for def in self.cx.loader.load_crate(item, self.at_crate_root) {
                        self.cx.insert_macro(def);
                    }
                } else {
                    let at_crate_root = ::std::mem::replace(&mut self.at_crate_root, false);
                    visit::walk_item(self, item);
                    self.at_crate_root = at_crate_root;
                }
            }
            fn visit_block(&mut self, block: &'v ast::Block) {
                let at_crate_root = ::std::mem::replace(&mut self.at_crate_root, false);
                visit::walk_block(self, block);
                self.at_crate_root = at_crate_root;
            }
        }

        node.visit_with(&mut MacroLoadingVisitor {
            at_crate_root: self.cx.syntax_env.is_crate_root(),
            cx: self.cx,
        });
    }
}

impl<'a, 'b> Folder for MacroExpander<'a, 'b> {
    fn fold_crate(&mut self, c: Crate) -> Crate {
        self.cx.filename = Some(self.cx.parse_sess.codemap().span_to_filename(c.span));
        noop_fold_crate(c, self)
    }

    fn fold_expr(&mut self, expr: P<ast::Expr>) -> P<ast::Expr> {
        expr.and_then(|expr| expand_expr(expr, self))
    }

    fn fold_opt_expr(&mut self, expr: P<ast::Expr>) -> Option<P<ast::Expr>> {
        expr.and_then(|expr| match expr.node {
            ast::ExprKind::Mac(mac) =>
                expand_mac_invoc(mac, None, expr.attrs.into_attr_vec(), expr.span, self),
            _ => Some(expand_expr(expr, self)),
        })
    }

    fn fold_pat(&mut self, pat: P<ast::Pat>) -> P<ast::Pat> {
        expand_pat(pat, self)
    }

    fn fold_item(&mut self, item: P<ast::Item>) -> SmallVector<P<ast::Item>> {
        use std::mem::replace;
        let result;
        if let ast::ItemKind::Mod(ast::Mod { inner, .. }) = item.node {
            if item.span.contains(inner) {
                self.push_mod_path(item.ident, &item.attrs);
                result = expand_item(item, self);
                self.pop_mod_path();
            } else {
                let filename = if inner != codemap::DUMMY_SP {
                    Some(self.cx.parse_sess.codemap().span_to_filename(inner))
                } else { None };
                let orig_filename = replace(&mut self.cx.filename, filename);
                let orig_mod_path_stack = replace(&mut self.cx.mod_path_stack, Vec::new());
                result = expand_item(item, self);
                self.cx.filename = orig_filename;
                self.cx.mod_path_stack = orig_mod_path_stack;
            }
        } else {
            result = expand_item(item, self);
        }
        result
    }

    fn fold_item_kind(&mut self, item: ast::ItemKind) -> ast::ItemKind {
        expand_item_kind(item, self)
    }

    fn fold_stmt(&mut self, stmt: ast::Stmt) -> SmallVector<ast::Stmt> {
        expand_stmt(stmt, self)
    }

    fn fold_block(&mut self, block: P<Block>) -> P<Block> {
        let was_in_block = ::std::mem::replace(&mut self.cx.in_block, true);
        let result = expand_block(block, self);
        self.cx.in_block = was_in_block;
        result
    }

    fn fold_arm(&mut self, arm: ast::Arm) -> ast::Arm {
        expand_arm(arm, self)
    }

    fn fold_trait_item(&mut self, i: ast::TraitItem) -> SmallVector<ast::TraitItem> {
        expand_annotatable(Annotatable::TraitItem(P(i)), self)
            .into_iter().map(|i| i.expect_trait_item()).collect()
    }

    fn fold_impl_item(&mut self, i: ast::ImplItem) -> SmallVector<ast::ImplItem> {
        expand_annotatable(Annotatable::ImplItem(P(i)), self)
            .into_iter().map(|i| i.expect_impl_item()).collect()
    }

    fn fold_ty(&mut self, ty: P<ast::Ty>) -> P<ast::Ty> {
        expand_type(ty, self)
    }
}

impl<'a, 'b> MacroExpander<'a, 'b> {
    fn push_mod_path(&mut self, id: Ident, attrs: &[ast::Attribute]) {
        let default_path = id.name.as_str();
        let file_path = match ::attr::first_attr_value_str_by_name(attrs, "path") {
            Some(d) => d,
            None => default_path,
        };
        self.cx.mod_path_stack.push(file_path)
    }

    fn pop_mod_path(&mut self) {
        self.cx.mod_path_stack.pop().unwrap();
    }
}

pub struct ExpansionConfig<'feat> {
    pub crate_name: String,
    pub features: Option<&'feat Features>,
    pub recursion_limit: usize,
    pub trace_mac: bool,
    pub should_test: bool, // If false, strip `#[test]` nodes
}

macro_rules! feature_tests {
    ($( fn $getter:ident = $field:ident, )*) => {
        $(
            pub fn $getter(&self) -> bool {
                match self.features {
                    Some(&Features { $field: true, .. }) => true,
                    _ => false,
                }
            }
        )*
    }
}

impl<'feat> ExpansionConfig<'feat> {
    pub fn default(crate_name: String) -> ExpansionConfig<'static> {
        ExpansionConfig {
            crate_name: crate_name,
            features: None,
            recursion_limit: 64,
            trace_mac: false,
            should_test: false,
        }
    }

    feature_tests! {
        fn enable_quotes = quote,
        fn enable_asm = asm,
        fn enable_log_syntax = log_syntax,
        fn enable_concat_idents = concat_idents,
        fn enable_trace_macros = trace_macros,
        fn enable_allow_internal_unstable = allow_internal_unstable,
        fn enable_custom_derive = custom_derive,
        fn enable_pushpop_unsafe = pushpop_unsafe,
    }
}

pub fn expand_crate(mut cx: ExtCtxt,
                    user_exts: Vec<NamedSyntaxExtension>,
                    mut c: Crate) -> (Crate, HashSet<Name>) {
    if std_inject::no_core(&c) {
        cx.crate_root = None;
    } else if std_inject::no_std(&c) {
        cx.crate_root = Some("core");
    } else {
        cx.crate_root = Some("std");
    }
    let ret = {
        let mut expander = MacroExpander::new(&mut cx);

        for (name, extension) in user_exts {
            expander.cx.syntax_env.insert(name, extension);
        }

        let items = SmallVector::many(c.module.items);
        expander.load_macros(&items);
        c.module.items = items.into();

        let err_count = cx.parse_sess.span_diagnostic.err_count();
        let mut ret = expander.fold_crate(c);
        ret.exported_macros = expander.cx.exported_macros.clone();

        if cx.parse_sess.span_diagnostic.err_count() > err_count {
            cx.parse_sess.span_diagnostic.abort_if_errors();
        }

        ret
    };
    return (ret, cx.syntax_env.names);
}

// HYGIENIC CONTEXT EXTENSION:
// all of these functions are for walking over
// ASTs and making some change to the context of every
// element that has one. a CtxtFn is a trait-ified
// version of a closure in (SyntaxContext -> SyntaxContext).
// the ones defined here include:
// Marker - add a mark to a context

// A Marker adds the given mark to the syntax context and
// sets spans' `expn_id` to the given expn_id (unless it is `None`).
struct Marker { mark: Mrk, expn_id: Option<ExpnId> }

impl Folder for Marker {
    fn fold_ident(&mut self, id: Ident) -> Ident {
        ast::Ident::new(id.name, mtwt::apply_mark(self.mark, id.ctxt))
    }
    fn fold_mac(&mut self, Spanned {node, span}: ast::Mac) -> ast::Mac {
        Spanned {
            node: Mac_ {
                path: self.fold_path(node.path),
                tts: self.fold_tts(&node.tts),
                ctxt: mtwt::apply_mark(self.mark, node.ctxt),
            },
            span: self.new_span(span),
        }
    }

    fn new_span(&mut self, mut span: Span) -> Span {
        if let Some(expn_id) = self.expn_id {
            span.expn_id = expn_id;
        }
        span
    }
}

// apply a given mark to the given token trees. Used prior to expansion of a macro.
fn mark_tts(tts: &[TokenTree], m: Mrk) -> Vec<TokenTree> {
    noop_fold_tts(tts, &mut Marker{mark:m, expn_id: None})
}


#[cfg(test)]
mod tests {
    use super::{pattern_bindings, expand_crate};
    use super::{PatIdentFinder, IdentRenamer, PatIdentRenamer, ExpansionConfig};
    use ast;
    use ast::Name;
    use codemap;
    use ext::base::{ExtCtxt, DummyMacroLoader};
    use ext::mtwt;
    use fold::Folder;
    use parse;
    use parse::token;
    use util::parser_testing::{string_to_parser};
    use util::parser_testing::{string_to_pat, string_to_crate, strs_to_idents};
    use visit;
    use visit::Visitor;

    // a visitor that extracts the paths
    // from a given thingy and puts them in a mutable
    // array (passed in to the traversal)
    #[derive(Clone)]
    struct PathExprFinderContext {
        path_accumulator: Vec<ast::Path> ,
    }

    impl<'v> Visitor<'v> for PathExprFinderContext {
        fn visit_expr(&mut self, expr: &ast::Expr) {
            if let ast::ExprKind::Path(None, ref p) = expr.node {
                self.path_accumulator.push(p.clone());
            }
            visit::walk_expr(self, expr);
        }
    }

    // find the variable references in a crate
    fn crate_varrefs(the_crate : &ast::Crate) -> Vec<ast::Path> {
        let mut path_finder = PathExprFinderContext{path_accumulator:Vec::new()};
        visit::walk_crate(&mut path_finder, the_crate);
        path_finder.path_accumulator
    }

    /// A Visitor that extracts the identifiers from a thingy.
    // as a side note, I'm starting to want to abstract over these....
    struct IdentFinder {
        ident_accumulator: Vec<ast::Ident>
    }

    impl<'v> Visitor<'v> for IdentFinder {
        fn visit_ident(&mut self, _: codemap::Span, id: ast::Ident){
            self.ident_accumulator.push(id);
        }
    }

    /// Find the idents in a crate
    fn crate_idents(the_crate: &ast::Crate) -> Vec<ast::Ident> {
        let mut ident_finder = IdentFinder{ident_accumulator: Vec::new()};
        visit::walk_crate(&mut ident_finder, the_crate);
        ident_finder.ident_accumulator
    }

    // these following tests are quite fragile, in that they don't test what
    // *kind* of failure occurs.

    fn test_ecfg() -> ExpansionConfig<'static> {
        ExpansionConfig::default("test".to_string())
    }

    // make sure that macros can't escape fns
    #[should_panic]
    #[test] fn macros_cant_escape_fns_test () {
        let src = "fn bogus() {macro_rules! z (() => (3+4));}\
                   fn inty() -> i32 { z!() }".to_string();
        let sess = parse::ParseSess::new();
        let crate_ast = parse::parse_crate_from_source_str(
            "<test>".to_string(),
            src,
            Vec::new(), &sess).unwrap();
        // should fail:
        let mut loader = DummyMacroLoader;
        let ecx = ExtCtxt::new(&sess, vec![], test_ecfg(), &mut loader);
        expand_crate(ecx, vec![], crate_ast);
    }

    // make sure that macros can't escape modules
    #[should_panic]
    #[test] fn macros_cant_escape_mods_test () {
        let src = "mod foo {macro_rules! z (() => (3+4));}\
                   fn inty() -> i32 { z!() }".to_string();
        let sess = parse::ParseSess::new();
        let crate_ast = parse::parse_crate_from_source_str(
            "<test>".to_string(),
            src,
            Vec::new(), &sess).unwrap();
        let mut loader = DummyMacroLoader;
        let ecx = ExtCtxt::new(&sess, vec![], test_ecfg(), &mut loader);
        expand_crate(ecx, vec![], crate_ast);
    }

    // macro_use modules should allow macros to escape
    #[test] fn macros_can_escape_flattened_mods_test () {
        let src = "#[macro_use] mod foo {macro_rules! z (() => (3+4));}\
                   fn inty() -> i32 { z!() }".to_string();
        let sess = parse::ParseSess::new();
        let crate_ast = parse::parse_crate_from_source_str(
            "<test>".to_string(),
            src,
            Vec::new(), &sess).unwrap();
        let mut loader = DummyMacroLoader;
        let ecx = ExtCtxt::new(&sess, vec![], test_ecfg(), &mut loader);
        expand_crate(ecx, vec![], crate_ast);
    }

    fn expand_crate_str(crate_str: String) -> ast::Crate {
        let ps = parse::ParseSess::new();
        let crate_ast = panictry!(string_to_parser(&ps, crate_str).parse_crate_mod());
        // the cfg argument actually does matter, here...
        let mut loader = DummyMacroLoader;
        let ecx = ExtCtxt::new(&ps, vec![], test_ecfg(), &mut loader);
        expand_crate(ecx, vec![], crate_ast).0
    }

    // find the pat_ident paths in a crate
    fn crate_bindings(the_crate : &ast::Crate) -> Vec<ast::Ident> {
        let mut name_finder = PatIdentFinder{ident_accumulator:Vec::new()};
        visit::walk_crate(&mut name_finder, the_crate);
        name_finder.ident_accumulator
    }

    #[test] fn macro_tokens_should_match(){
        expand_crate_str(
            "macro_rules! m((a)=>(13)) ;fn main(){m!(a);}".to_string());
    }

    // should be able to use a bound identifier as a literal in a macro definition:
    #[test] fn self_macro_parsing(){
        expand_crate_str(
            "macro_rules! foo ((zz) => (287;));
            fn f(zz: i32) {foo!(zz);}".to_string()
            );
    }

    // create a really evil test case where a $x appears inside a binding of $x
    // but *shouldn't* bind because it was inserted by a different macro....
    // can't write this test case until we have macro-generating macros.

    #[test]
    fn fmt_in_macro_used_inside_module_macro() {
        let crate_str = "macro_rules! fmt_wrap(($b:expr)=>($b.to_string()));
macro_rules! foo_module (() => (mod generated { fn a() { let xx = 147; fmt_wrap!(xx);}}));
foo_module!();
".to_string();
        let cr = expand_crate_str(crate_str);
        // find the xx binding
        let bindings = crate_bindings(&cr);
        let cxbinds: Vec<&ast::Ident> =
            bindings.iter().filter(|b| b.name.as_str() == "xx").collect();
        let cxbinds: &[&ast::Ident] = &cxbinds[..];
        let cxbind = match (cxbinds.len(), cxbinds.get(0)) {
            (1, Some(b)) => *b,
            _ => panic!("expected just one binding for ext_cx")
        };
        let resolved_binding = mtwt::resolve(*cxbind);
        let varrefs = crate_varrefs(&cr);

        // the xx binding should bind all of the xx varrefs:
        for (idx,v) in varrefs.iter().filter(|p| {
            p.segments.len() == 1
            && p.segments[0].identifier.name.as_str() == "xx"
        }).enumerate() {
            if mtwt::resolve(v.segments[0].identifier) != resolved_binding {
                println!("uh oh, xx binding didn't match xx varref:");
                println!("this is xx varref \\# {}", idx);
                println!("binding: {}", cxbind);
                println!("resolves to: {}", resolved_binding);
                println!("varref: {}", v.segments[0].identifier);
                println!("resolves to: {}",
                         mtwt::resolve(v.segments[0].identifier));
                mtwt::with_sctable(|x| mtwt::display_sctable(x));
            }
            assert_eq!(mtwt::resolve(v.segments[0].identifier),
                       resolved_binding);
        };
    }

    #[test]
    fn pat_idents(){
        let pat = string_to_pat(
            "(a,Foo{x:c @ (b,9),y:Bar(4,d)})".to_string());
        let idents = pattern_bindings(&pat);
        assert_eq!(idents, strs_to_idents(vec!("a","c","b","d")));
    }

    // test the list of identifier patterns gathered by the visitor. Note that
    // 'None' is listed as an identifier pattern because we don't yet know that
    // it's the name of a 0-ary variant, and that 'i' appears twice in succession.
    #[test]
    fn crate_bindings_test(){
        let the_crate = string_to_crate("fn main (a: i32) -> i32 {|b| {
        match 34 {None => 3, Some(i) | i => j, Foo{k:z,l:y} => \"banana\"}} }".to_string());
        let idents = crate_bindings(&the_crate);
        assert_eq!(idents, strs_to_idents(vec!("a","b","None","i","i","z","y")));
    }

    // test the IdentRenamer directly
    #[test]
    fn ident_renamer_test () {
        let the_crate = string_to_crate("fn f(x: i32){let x = x; x}".to_string());
        let f_ident = token::str_to_ident("f");
        let x_ident = token::str_to_ident("x");
        let int_ident = token::str_to_ident("i32");
        let renames = vec!((x_ident,Name(16)));
        let mut renamer = IdentRenamer{renames: &renames};
        let renamed_crate = renamer.fold_crate(the_crate);
        let idents = crate_idents(&renamed_crate);
        let resolved : Vec<ast::Name> = idents.iter().map(|id| mtwt::resolve(*id)).collect();
        assert_eq!(resolved, [f_ident.name,Name(16),int_ident.name,Name(16),Name(16),Name(16)]);
    }

    // test the PatIdentRenamer; only PatIdents get renamed
    #[test]
    fn pat_ident_renamer_test () {
        let the_crate = string_to_crate("fn f(x: i32){let x = x; x}".to_string());
        let f_ident = token::str_to_ident("f");
        let x_ident = token::str_to_ident("x");
        let int_ident = token::str_to_ident("i32");
        let renames = vec!((x_ident,Name(16)));
        let mut renamer = PatIdentRenamer{renames: &renames};
        let renamed_crate = renamer.fold_crate(the_crate);
        let idents = crate_idents(&renamed_crate);
        let resolved : Vec<ast::Name> = idents.iter().map(|id| mtwt::resolve(*id)).collect();
        let x_name = x_ident.name;
        assert_eq!(resolved, [f_ident.name,Name(16),int_ident.name,Name(16),x_name,x_name]);
    }
}<|MERGE_RESOLUTION|>--- conflicted
+++ resolved
@@ -73,28 +73,19 @@
 }
 
 impl_macro_generable! {
-<<<<<<< HEAD
     P<ast::Pat>: "pattern", .make_pat, .fold_pat, .visit_pat, |span| P(DummyResult::raw_pat(span));
     P<ast::Ty>:  "type",    .make_ty,  .fold_ty,  .visit_ty,  |span| DummyResult::raw_ty(span);
     P<ast::Expr>:
         "expression", .make_expr, .fold_expr, .visit_expr, |span| DummyResult::raw_expr(span);
-=======
-    P<ast::Expr>: "expression", .make_expr, .fold_expr, |span| DummyResult::raw_expr(span);
-    P<ast::Pat>:  "pattern",    .make_pat,  .fold_pat,  |span| P(DummyResult::raw_pat(span));
-    P<ast::Ty>:   "type",       .make_ty,   .fold_ty,   |span| DummyResult::raw_ty(span);
-    SmallVector<ast::ImplItem>:
-        "impl item", .make_impl_items, lift .fold_impl_item, |_span| SmallVector::zero();
-    SmallVector<ast::TraitItem>:
-        "trait item", .make_trait_items, lift .fold_trait_item, |_span| SmallVector::zero();
-    SmallVector<P<ast::Item>>:
-        "item",      .make_items,      lift .fold_item,      |_span| SmallVector::zero();
->>>>>>> dc3d878e
     SmallVector<ast::Stmt>:
         "statement",  .make_stmts, lift .fold_stmt, lift .visit_stmt, |_span| SmallVector::zero();
     SmallVector<P<ast::Item>>:
         "item",       .make_items, lift .fold_item, lift .visit_item, |_span| SmallVector::zero();
+    SmallVector<ast::TraitItem>:
+        "trait item", .make_trait_items, lift .fold_trait_item, lift .visit_trait_item,
+        |_span| SmallVector::zero();
     SmallVector<ast::ImplItem>:
-        "impl item",  .make_impl_items, lift .fold_impl_item, lift .visit_impl_item,
+        "impl item",  .make_impl_items,  lift .fold_impl_item,  lift .visit_impl_item,
         |_span| SmallVector::zero();
 }
 

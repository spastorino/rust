//@ revisions: OPT DBG
//@ [OPT] compile-flags: -C opt-level=3 -C no-prepopulate-passes
//@ [DBG] compile-flags: -C opt-level=0 -C no-prepopulate-passes
//@ only-64bit (so I don't need to worry about usize)
<<<<<<< HEAD

=======
>>>>>>> 633c92cd
#![crate_type = "lib"]
#![feature(generic_nonzero)]

use std::mem::transmute;
use std::num::NonZero;

#[repr(u8)]
pub enum SmallEnum {
    A = 10,
    B = 11,
    C = 12,
}

// CHECK-LABEL: @check_to_enum(
#[no_mangle]
pub unsafe fn check_to_enum(x: i8) -> SmallEnum {
    // OPT: %0 = icmp uge i8 %x, 10
    // OPT: call void @llvm.assume(i1 %0)
    // OPT: %1 = icmp ule i8 %x, 12
    // OPT: call void @llvm.assume(i1 %1)
    // DBG-NOT: icmp
    // DBG-NOT: assume
    // CHECK: ret i8 %x

    transmute(x)
}

// CHECK-LABEL: @check_from_enum(
#[no_mangle]
pub unsafe fn check_from_enum(x: SmallEnum) -> i8 {
    // OPT: %0 = icmp uge i8 %x, 10
    // OPT: call void @llvm.assume(i1 %0)
    // OPT: %1 = icmp ule i8 %x, 12
    // OPT: call void @llvm.assume(i1 %1)
    // DBG-NOT: icmp
    // DBG-NOT: assume
    // CHECK: ret i8 %x

    transmute(x)
}

// CHECK-LABEL: @check_to_ordering(
#[no_mangle]
pub unsafe fn check_to_ordering(x: u8) -> std::cmp::Ordering {
    // OPT: %0 = icmp uge i8 %x, -1
    // OPT: %1 = icmp ule i8 %x, 1
    // OPT: %2 = or i1 %0, %1
    // OPT: call void @llvm.assume(i1 %2)
    // DBG-NOT: icmp
    // DBG-NOT: assume
    // CHECK: ret i8 %x

    transmute(x)
}

// CHECK-LABEL: @check_from_ordering(
#[no_mangle]
pub unsafe fn check_from_ordering(x: std::cmp::Ordering) -> u8 {
    // OPT: %0 = icmp uge i8 %x, -1
    // OPT: %1 = icmp ule i8 %x, 1
    // OPT: %2 = or i1 %0, %1
    // OPT: call void @llvm.assume(i1 %2)
    // DBG-NOT: icmp
    // DBG-NOT: assume
    // CHECK: ret i8 %x

    transmute(x)
}

#[repr(i32)]
pub enum Minus100ToPlus100 {
    A = -100,
    B = -90,
    C = -80,
    D = -70,
    E = -60,
    F = -50,
    G = -40,
    H = -30,
    I = -20,
    J = -10,
    K = 0,
    L = 10,
    M = 20,
    N = 30,
    O = 40,
    P = 50,
    Q = 60,
    R = 70,
    S = 80,
    T = 90,
    U = 100,
}

// CHECK-LABEL: @check_enum_from_char(
#[no_mangle]
pub unsafe fn check_enum_from_char(x: char) -> Minus100ToPlus100 {
    // OPT: %0 = icmp ule i32 %x, 1114111
    // OPT: call void @llvm.assume(i1 %0)
    // OPT: %1 = icmp uge i32 %x, -100
    // OPT: %2 = icmp ule i32 %x, 100
    // OPT: %3 = or i1 %1, %2
    // OPT: call void @llvm.assume(i1 %3)
    // DBG-NOT: icmp
    // DBG-NOT: assume
    // CHECK: ret i32 %x

    transmute(x)
}

// CHECK-LABEL: @check_enum_to_char(
#[no_mangle]
pub unsafe fn check_enum_to_char(x: Minus100ToPlus100) -> char {
    // OPT: %0 = icmp uge i32 %x, -100
    // OPT: %1 = icmp ule i32 %x, 100
    // OPT: %2 = or i1 %0, %1
    // OPT: call void @llvm.assume(i1 %2)
    // OPT: %3 = icmp ule i32 %x, 1114111
    // OPT: call void @llvm.assume(i1 %3)
    // DBG-NOT: icmp
    // DBG-NOT: assume
    // CHECK: ret i32 %x

    transmute(x)
}

// CHECK-LABEL: @check_swap_pair(
#[no_mangle]
pub unsafe fn check_swap_pair(x: (char, NonZero<u32>)) -> (NonZero<u32>, char) {
    // OPT: %0 = icmp ule i32 %x.0, 1114111
    // OPT: call void @llvm.assume(i1 %0)
    // OPT: %1 = icmp uge i32 %x.0, 1
    // OPT: call void @llvm.assume(i1 %1)
    // OPT: %2 = icmp uge i32 %x.1, 1
    // OPT: call void @llvm.assume(i1 %2)
    // OPT: %3 = icmp ule i32 %x.1, 1114111
    // OPT: call void @llvm.assume(i1 %3)
    // DBG-NOT: icmp
    // DBG-NOT: assume
    // CHECK: %[[P1:.+]] = insertvalue { i32, i32 } poison, i32 %x.0, 0
    // CHECK: %[[P2:.+]] = insertvalue { i32, i32 } %[[P1]], i32 %x.1, 1
    // CHECK: ret { i32, i32 } %[[P2]]

    transmute(x)
}

// CHECK-LABEL: @check_bool_from_ordering(
#[no_mangle]
pub unsafe fn check_bool_from_ordering(x: std::cmp::Ordering) -> bool {
    // OPT: %0 = icmp uge i8 %x, -1
    // OPT: %1 = icmp ule i8 %x, 1
    // OPT: %2 = or i1 %0, %1
    // OPT: call void @llvm.assume(i1 %2)
    // OPT: %3 = icmp ule i8 %x, 1
    // OPT: call void @llvm.assume(i1 %3)
    // DBG-NOT: icmp
    // DBG-NOT: assume
    // CHECK: %[[R:.+]] = trunc i8 %x to i1
    // CHECK: ret i1 %[[R]]

    transmute(x)
}

// CHECK-LABEL: @check_bool_to_ordering(
#[no_mangle]
pub unsafe fn check_bool_to_ordering(x: bool) -> std::cmp::Ordering {
    // CHECK: %_0 = zext i1 %x to i8
    // OPT: %0 = icmp ule i8 %_0, 1
    // OPT: call void @llvm.assume(i1 %0)
    // OPT: %1 = icmp uge i8 %_0, -1
    // OPT: %2 = icmp ule i8 %_0, 1
    // OPT: %3 = or i1 %1, %2
    // OPT: call void @llvm.assume(i1 %3)
    // DBG-NOT: icmp
    // DBG-NOT: assume
    // CHECK: ret i8 %_0

    transmute(x)
}<|MERGE_RESOLUTION|>--- conflicted
+++ resolved
@@ -2,10 +2,6 @@
 //@ [OPT] compile-flags: -C opt-level=3 -C no-prepopulate-passes
 //@ [DBG] compile-flags: -C opt-level=0 -C no-prepopulate-passes
 //@ only-64bit (so I don't need to worry about usize)
-<<<<<<< HEAD
-
-=======
->>>>>>> 633c92cd
 #![crate_type = "lib"]
 #![feature(generic_nonzero)]
 
